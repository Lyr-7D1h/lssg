# WIP
# Lyr's Static Site Generator

The idea is to generate static html, css, js files based on custom markdown format.

This uses a custom markdown parser which will not necessarly follow official specifications. I'm making it to the point that it is usable for me, PR's are welcome! See `LMarkdown` down for more information.

## Usage

Install binary

```bash
git clone git@github.com:Lyr-7D1h/lssg.git
cd lssg
cargo install --path .
```

Generate static files

```bash
lssg {PATH_TO_INDEX_MARKDOWN_FILE} {PATH_TO_OUTPUT_FOLDER}
```

This is how you would generate lyrx from its content

```bash
cd examples/lyrx
lssg ./content/home.md ./build
```

You can also use links to markdown to generate content

```bash
lssg https://raw.githubusercontent.com/Lyr-7D1h/lssg/wip/examples/lyrx/home.md ./build
```

> [!NOTE]
> Any links from the input markdown file to other markdown files have to be contained within the parent folder of your input markdown file

## Usage

Install binary

```bash
git clone git@github.com:Lyr-7D1h/lssg.git
cd lssg
cargo install --path .
```

Generate static files

```bash
lssg {PATH_TO_INDEX_MARKDOWN_FILE} {PATH_TO_OUTPUT_FOLDER}
```

This is how you would generate lyrx from its content

```bash
cd examples/lyrx
lssg ./content/home.md ./build/ 
```

## LMarkdown (Lyr's Markdown)

<<<<<<< HEAD
LMarkdown tries to follow [Commonmark](https://commonmark.org/) markdown specifications although deviating wherever it makes sense to make page renderning easier.

Structure of a lmarkdown file:

```markdown
<!--
{MODULE_CONFIG}
-->
{MARKDOWN}
```

eg.

```markdown
<!--
[default]
title="This is the html title"
[blog]
-->
<!--
    The first comment on a page is seen as module configuration and is parsed as toml 
    it has the following format:

    [{module_identifier}]
    {options}
-->

# Just some header in file

<!-- All HTML comments are ignore in output -->

<!-- The following will generate `http://{root}/test` url based on the markdown file -->

[Check out my other page](./test.md)

<!-- So this in html will turn into `<a href="./test">Check out my other page</a>` -->
```

## Architecture

In short this is what happens when executing LSSG

```
Given index markdown file path
    |
Sitetree: Recursively find links to resources in parsed pages and stylesheets (stylesheets, fonts, icons, other pages)
    |
Sitetree: Add these resources as nodes into Sitetree
    |
Go through all nodes in tree
if resources 
    Copy resource
if page => use modular HtmlRenderer to turn lmarkdown tokens into html, and write to file
    HtmlRenderer: Create Domtree 
        |
    HtmlRenderer: Delecate modification of Domtree to modules based on LMarkdown Tokens
        |
    BlogModule: Render Token if applicable
        |
    DefaultModule: Fallback rendering fo Token, it should render every kind of Token
```

## Roadmap
- Make text more readable like Medium (https://blog.medium.com/what-were-reading-are-you-busy-or-are-you-productive-5beca01c0f3b)
- Add html! macro for converting html to rust on compile time
- Make default options root of Attributes (don't require [default] block) 
- Add recovery and logging instead of panicking
    - panic on broken link
- Download and install links to external resources (fonts, css, enc.)
- Make importing pages from notion easier
- Don't load all files into memory, might cause issues for large resource files or big sites
=======
## Architecture

```
Index markdown file path
    |
Sitetree: Parse index 
    |
Sitetree: Find resources (stylesheets, fonts, icons)
    |
Sitetree: Create nodes in tree by parsing resources
    |
Go through all nodes in tree
  if resources => copy
  if page => use modular HtmlRenderer to turn lmarkdown tokens into html, and write to file
```

## Roadmap
- Importing pages from notion support
>>>>>>> 0d385ba8
- Code support
- Add file minification for css
- Custom styling support
- Documentation module

## Known bugs
~~- references to root don't work~~<|MERGE_RESOLUTION|>--- conflicted
+++ resolved
@@ -62,7 +62,6 @@
 
 ## LMarkdown (Lyr's Markdown)
 
-<<<<<<< HEAD
 LMarkdown tries to follow [Commonmark](https://commonmark.org/) markdown specifications although deviating wherever it makes sense to make page renderning easier.
 
 Structure of a lmarkdown file:
@@ -134,26 +133,6 @@
 - Download and install links to external resources (fonts, css, enc.)
 - Make importing pages from notion easier
 - Don't load all files into memory, might cause issues for large resource files or big sites
-=======
-## Architecture
-
-```
-Index markdown file path
-    |
-Sitetree: Parse index 
-    |
-Sitetree: Find resources (stylesheets, fonts, icons)
-    |
-Sitetree: Create nodes in tree by parsing resources
-    |
-Go through all nodes in tree
-  if resources => copy
-  if page => use modular HtmlRenderer to turn lmarkdown tokens into html, and write to file
-```
-
-## Roadmap
-- Importing pages from notion support
->>>>>>> 0d385ba8
 - Code support
 - Add file minification for css
 - Custom styling support
