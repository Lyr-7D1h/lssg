

use log::warn;

use super::{RenderContext, RendererModule};
use crate::{
<<<<<<< HEAD
    dom::{DomNode, DomNodeKind, DomTree, WeakDomNode},
=======
    html::{DomId, DomTree},
>>>>>>> c596cf91
    lmarkdown::Token,
};

/// used for recursively rendering
pub struct TokenRenderer {
    modules: *mut Vec<Box<dyn RendererModule>>,
}

impl<'a> TokenRenderer {
    pub fn new(modules: &'a mut Vec<Box<dyn RendererModule>>) -> TokenRenderer {
        // turn into pointer to allow for recursive call backs in render()
        let modules: *mut Vec<Box<dyn RendererModule>> = modules;
        TokenRenderer { modules }
    }

    /// Render using other modules
    pub fn render_down(
        &mut self,
        current_module: &dyn RendererModule,
        dom: &mut DomTree,
        context: &RenderContext<'a>,
        mut parent: DomNode,
        tokens: &Vec<Token>,
    ) -> DomNode {
        'l: for token in tokens.iter() {
            let modules = unsafe { self.modules.as_mut().unwrap() };
            for module in modules.iter_mut() {
                if current_module.id() == module.id() {
                    continue;
                }
                if let Some(p) = module.render_body(dom, context, parent.clone(), &token, self) {
                    parent = p;
                    continue 'l;
                }
            }
            warn!("{token:?} not renderered");
        }
        parent
    }

    pub fn render(
        &mut self,
        dom: &mut DomTree,
        context: &RenderContext<'a>,
        mut parent: DomNode,
        tokens: &Vec<Token>,
    ) -> DomNode {
        'l: for token in tokens.iter() {
            let modules = unsafe { self.modules.as_mut().unwrap() };
            for module in modules.iter_mut() {
                if let Some(p) = module.render_body(dom, context, parent.clone(), &token, self) {
                    parent = p;
                    continue 'l;
                }
            }
            warn!("{token:?} not renderered");
        }
        parent
    }

    /// consume self and return a parsed domtree
    pub fn start_render(mut self, dom: &mut DomTree, context: &RenderContext) {
        let body = dom.body();
        let tokens = context.page.tokens();
        self.render(dom, context, body, tokens);
    }
}<|MERGE_RESOLUTION|>--- conflicted
+++ resolved
@@ -4,11 +4,7 @@
 
 use super::{RenderContext, RendererModule};
 use crate::{
-<<<<<<< HEAD
     dom::{DomNode, DomNodeKind, DomTree, WeakDomNode},
-=======
-    html::{DomId, DomTree},
->>>>>>> c596cf91
     lmarkdown::Token,
 };
 
