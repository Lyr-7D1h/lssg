--- conflicted
+++ resolved
@@ -32,7 +32,6 @@
 }
 
 impl DomNode {
-<<<<<<< HEAD
     pub fn text(text: impl Into<String>) -> DomNode {
         DomNode {
             kind: DomNodeKind::Text { text: text.into() },
@@ -65,9 +64,6 @@
         attributes: HashMap<String, String>,
         children: Vec<usize>,
     ) -> DomNode {
-=======
-    pub fn element(kind: impl Into<String>, attributes: HashMap<String, String>) -> DomNode {
->>>>>>> afffd2a3
         DomNode {
             kind: DomNodeKind::Element {
                 tag: tag.into(),
@@ -87,8 +83,6 @@
 #[derive(Debug, Clone)]
 pub struct DomTree {
     root: usize,
-    head: usize,
-    body: usize,
     nodes: Vec<DomNode>,
 }
 
@@ -111,30 +105,14 @@
 
         let mut tree = DomTree {
             root: 0,
-<<<<<<< HEAD
             nodes: vec![DomNode::element_with_attributes("html", HashMap::new())],
         };
-        tree.add(
-            DomNode::element_with_attributes("head", HashMap::new()),
-            tree.root,
-        );
-        tree.add(
-            DomNode::element_with_attributes("body", HashMap::new()),
-            tree.root,
-        );
-=======
-            head: 1,
-            body: 2,
-            nodes: vec![DomNode::element("html", html_attributes)],
-        };
-        tree.add(DomNode::element("head", HashMap::new()), tree.root);
-        tree.add(DomNode::element("body", HashMap::new()), tree.root);
->>>>>>> afffd2a3
+        tree.add_element("head", tree.root);
+        tree.add_element("body", tree.root);
 
         return tree;
     }
 
-<<<<<<< HEAD
     pub fn get_mut(&mut self, id: usize) -> Option<&mut DomNode> {
         return self.nodes.get_mut(id);
     }
@@ -147,49 +125,6 @@
                 _ => false,
             })
             .collect();
-=======
-    pub fn head(&self) -> usize {
-        self.head
-    }
-    pub fn body(&self) -> usize {
-        self.body
-    }
-    pub fn root(&self) -> usize {
-        self.root
-    }
-
-    /// Breadth first search
-    fn bfs(self, cb: impl Fn(&DomNode) -> bool) -> Option<usize> {
-        let mut queue = vec![self.root];
-        while let Some(i) = queue.pop() {
-            let node = &self.nodes[i];
-            for c in node.children.iter() {
-                queue.push(*c);
-            }
-            if cb(node) {
-                return Some(i);
-            }
-        }
-        return None;
-    }
-
-    pub fn find_element_by_kind(self, target_kind: impl Into<String>) -> Option<usize> {
-        let target_kind: String = target_kind.into();
-        return self.bfs(|node| match &node.kind {
-            DomNodeKind::Element { kind, .. } => {
-                if kind == &target_kind {
-                    true
-                } else {
-                    false
-                }
-            }
-            _ => false,
-        });
-    }
-
-    pub fn filter_by_kind(&self) -> Vec<usize> {
-        todo!()
->>>>>>> afffd2a3
     }
 
     /// Add a node to the tree return the id (index) of the node
@@ -250,15 +185,9 @@
         };
     }
 
-<<<<<<< HEAD
     pub fn to_html_string(self) -> String {
         let html = self.to_html_content_recurs(self.root);
         return format!(r#"<!DOCTYPE html>{html}"#);
-=======
-    pub fn to_html_content(&self) -> String {
-        let html = self.to_html_content_recurs(self.root);
-        return format!("<!DOCTYPE html>{html}");
->>>>>>> afffd2a3
     }
 }
 
